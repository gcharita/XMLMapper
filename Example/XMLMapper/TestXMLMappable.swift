--- conflicted
+++ resolved
@@ -34,11 +34,8 @@
     var testBoolAndAttribute: TestBoolAndAttribute?
     var testAttribute: EnumTest?
     var testList: [Element]?
-<<<<<<< HEAD
     var testCDATA: String?
-=======
     var nodesOrder: [String]?
->>>>>>> e80c9c39
     
     required init?(map: XMLMap) {}
     
@@ -47,11 +44,8 @@
         testBoolAndAttribute <- map["testBoolAndAttribute"]
         testAttribute <- map.attributes["testAttribute"]
         testList <- map["testList.element"]
-<<<<<<< HEAD
         testCDATA <- (map["testCDATA"], XMLCDATATransform())
-=======
         nodesOrder <- map.nodesOrder
->>>>>>> e80c9c39
     }
 }
 
