//
//  XMLDictionaryParser.swift
//  XMLMapper
//
//  Created by Giorgos Charitakis on 07/10/2017.
//

import Foundation

enum XMLObjectParserAttributesMode {
    case prefixed
    case dictionary
    case unprefixed
    case discard
}

enum XMLObjectParserNodeNameMode {
    case rootOnly
    case always
    case never
}

class XMLObjectParser: NSObject {
    
    // MARK: - Properties
    
    fileprivate var collapseTextNodes: Bool
    fileprivate var stripEmptyNodes: Bool
    private var trimWhiteSpace: Bool
    fileprivate var alwaysUseArrays: Bool
    fileprivate var preserveComments: Bool
    fileprivate var wrapRootNode: Bool
<<<<<<< HEAD
    fileprivate var cdataAsString: Bool
=======
    fileprivate var keepNodesOrder: Bool
>>>>>>> e80c9c39
    fileprivate var attributesMode: XMLObjectParserAttributesMode = .prefixed
    fileprivate var nodeNameMode: XMLObjectParserNodeNameMode = .always
    
    fileprivate var root: NSMutableDictionary?
    fileprivate var stack: [NSMutableDictionary]?
    private var text: String?
    private var cdata: [Data]?
    fileprivate var error: Error?
    
    // MARK: - Initialazer
    
    internal required override init() {
        collapseTextNodes = true
        stripEmptyNodes = false
        trimWhiteSpace = true
        alwaysUseArrays = false
        preserveComments = false
        wrapRootNode = false
<<<<<<< HEAD
        cdataAsString = false
=======
        keepNodesOrder = true
>>>>>>> e80c9c39
    }
    
    // MARK: - Basic interface function
    
    class func dictionary(with data: Data, options: XMLSerialization.ReadingOptions) throws -> [String: Any]? {
        let xmlObjectParser = XMLObjectParser()
        xmlObjectParser.applyOptions(options)
        let parser = XMLParser(data: data)
        parser.delegate = xmlObjectParser
        parser.parse()
        if let parseError = xmlObjectParser.error {
            throw parseError
        }
        let result = xmlObjectParser.root
        return result as? [String: Any]
    }
    
    // MARK: - Util functions
    
    func applyOptions(_ options: XMLSerialization.ReadingOptions = .default) {
        collapseTextNodes = options.contains(.collapseTextNodes)
        stripEmptyNodes = options.contains(.stripEmptyNodes)
        trimWhiteSpace = options.contains(.trimWhiteSpace)
        alwaysUseArrays = options.contains(.alwaysUseArrays)
        preserveComments = options.contains(.preserveComments)
        wrapRootNode = options.contains(.wrapRootNode)
<<<<<<< HEAD
        cdataAsString = options.contains(.cdataAsString)
=======
        keepNodesOrder = options.contains(.keepNodesOrder)
>>>>>>> e80c9c39

        if options.contains(.prefixedAttributes) {
            attributesMode = .prefixed
        } else if options.contains(.unprefixedAttributes) {
            attributesMode = .unprefixed
        } else if options.contains(.dictionaryAttributes) {
            attributesMode = .dictionary
        } else if options.contains(.discardAttributes) {
            attributesMode = .discard
        }

        if options.contains(.alwaysNodeName) {
            nodeNameMode = .always
        } else if options.contains(.rootOnlyNodeName) {
            nodeNameMode = .rootOnly
        } else if options.contains(.neverNodeName) {
            nodeNameMode = .never
        }
    }
    
    func endText() {
        if trimWhiteSpace {
            text = text?.trimmingCharacters(in: .whitespacesAndNewlines)
        }
        if let text = text, !text.isEmpty {
            let top = stack?.last
            let existing = top?[XMLParserConstant.Key.text]
            if let existingArray = existing as? NSMutableArray {
                existingArray.add(text)
            } else if let existing = existing {
                top?[XMLParserConstant.Key.text] = NSMutableArray(array: [existing, text])
            } else {
                top?[XMLParserConstant.Key.text] = text
            }
        }
        text = nil
    }
    
    func addText(_ additionalText: String) {
        if case nil = text?.append(additionalText) {
            text = additionalText
        }
    }
    
    func endData() {
        if let cdata = cdata, !cdata.isEmpty {
            let top = stack?.last
            let existing = top?[XMLParserConstant.Key.cdata]
            if let existingArray = existing as? NSMutableArray {
                existingArray.addObjects(from: cdata)
            } else if let existing = existing {
                top?[XMLParserConstant.Key.cdata] = NSMutableArray(array: [existing, cdata])
            } else {
                top?[XMLParserConstant.Key.cdata] = cdata
            }
        }
        cdata = nil
    }
    
    func addData(_ additionalData: Data) {
        if case nil = cdata?.append(additionalData) {
            cdata = [additionalData]
        }
    }
}

// MARK: - XMLParserDelegate

extension XMLObjectParser: XMLParserDelegate {
    func parser(_ parser: XMLParser, didStartElement elementName: String, namespaceURI: String?, qualifiedName qName: String?, attributes attributeDict: [String : String] = [:]) {
        endText()
        endData()
        
        let node: NSMutableDictionary = [:]
        switch nodeNameMode {
        case .rootOnly:
            if root == nil {
                node[XMLParserConstant.Key.nodeName] = elementName
            }
        case .always:
            node[XMLParserConstant.Key.nodeName] = elementName
        case .never:
            break
        }
        
        if !attributeDict.isEmpty {
            switch attributesMode {
            case .prefixed:
                for (key, value) in attributeDict {
                    node["\(XMLParserConstant.attributePrefix)\(key)"] = value
                }
            case .dictionary:
                node[XMLParserConstant.Key.attributes] = attributeDict
            case .unprefixed:
                for (key, value) in attributeDict {
                    node[key] = value
                }
            case .discard:
                break
            }
        }
        
        if root == nil {
            root = node
            stack = [node]
            if wrapRootNode {
                root = [elementName: root!]
                stack?.insert(root!, at: 0)
            }
        } else {
            let top = stack?.last
            let existing = top?[elementName]
            if let existingArray = existing as? NSMutableArray {
                existingArray.add(node)
            } else if let existing = existing {
                top?[elementName] = NSMutableArray(array: [existing, node])
            } else {
                if alwaysUseArrays {
                    top?[elementName] = NSMutableArray(object: node)
                } else {
                    top?[elementName] = node
                }
                if keepNodesOrder {
                    if let nodesOrder = top?[XMLParserConstant.Key.nodesOrder] as? NSMutableArray {
                        nodesOrder.add(elementName)
                    } else {
                        top?[XMLParserConstant.Key.nodesOrder] = NSMutableArray(object: elementName)
                    }
                }
            }
            stack?.append(node)
        }
    }
    
    func parser(_ parser: XMLParser, didEndElement elementName: String, namespaceURI: String?, qualifiedName qName: String?) {
        endText()
        endData()
        
        let top = stack?.removeLast()
        
        if top?.attributes == nil && top?.childNodes == nil && top?.comments == nil {
            let newTop = stack?.last
            if let nodeName = XMLParserHelper.name(forNode: top as? [String: Any], inDictionary: newTop as? [String: Any]) {
                let parentNode = newTop?[nodeName]
                let innerText = top?.innerText
                let innerCDATA = top?.innerCDATA
                
                if let innerCDATA = innerCDATA {
                    if let parentNodeArray = parentNode as? NSMutableArray {
                        parentNodeArray[parentNodeArray.count - 1] = innerCDATA
                    } else {
                        newTop?[nodeName] = innerCDATA
                    }
                }
                
                if let innerText = innerText, collapseTextNodes {
                    if let parentNodeArray = parentNode as? NSMutableArray {
                        parentNodeArray[parentNodeArray.count - 1] = innerText
                    } else {
                        newTop?[nodeName] = innerText
                    }
                } else if innerText == nil && innerCDATA == nil {
                    if stripEmptyNodes {
                        if let parentNodeArray = parentNode as? NSMutableArray {
                            parentNodeArray.removeLastObject()
                        } else {
                            newTop?.removeObject(forKey: nodeName)
                        }
                    } else if !collapseTextNodes {
                        top?[XMLParserConstant.Key.text] = ""
                    }
                }
            }
        }
    }
    
    func parser(_ parser: XMLParser, foundCharacters string: String) {
        addText(string)
    }
    
    func parser(_ parser: XMLParser, foundCDATA CDATABlock: Data) {
        if cdataAsString {
            guard let string = String(data: CDATABlock, encoding: .utf8) else {
                return
            }
            addText(string)
        } else {
            addData(CDATABlock)
        }
    }
    
    func parser(_ parser: XMLParser, foundComment comment: String) {
        if preserveComments {
            let top = stack?.last
            var comments = top?[XMLParserConstant.Key.comments] as? NSMutableArray
            if comments == nil {
                comments = NSMutableArray(object: comment)
                top?[XMLParserConstant.Key.comments] = comments
            } else {
                comments?.add(comment)
            }
        }
    }
    
    func parser(_ parser: XMLParser, parseErrorOccurred parseError: Error) {
        print(parseError)
        error = parseError
        parser.abortParsing()
    }
    
    func parser(_ parser: XMLParser, validationErrorOccurred validationError: Error) {
        print(validationError)
        error = validationError
        parser.abortParsing()
    }
}<|MERGE_RESOLUTION|>--- conflicted
+++ resolved
@@ -30,11 +30,8 @@
     fileprivate var alwaysUseArrays: Bool
     fileprivate var preserveComments: Bool
     fileprivate var wrapRootNode: Bool
-<<<<<<< HEAD
     fileprivate var cdataAsString: Bool
-=======
     fileprivate var keepNodesOrder: Bool
->>>>>>> e80c9c39
     fileprivate var attributesMode: XMLObjectParserAttributesMode = .prefixed
     fileprivate var nodeNameMode: XMLObjectParserNodeNameMode = .always
     
@@ -53,11 +50,8 @@
         alwaysUseArrays = false
         preserveComments = false
         wrapRootNode = false
-<<<<<<< HEAD
         cdataAsString = false
-=======
         keepNodesOrder = true
->>>>>>> e80c9c39
     }
     
     // MARK: - Basic interface function
@@ -84,11 +78,8 @@
         alwaysUseArrays = options.contains(.alwaysUseArrays)
         preserveComments = options.contains(.preserveComments)
         wrapRootNode = options.contains(.wrapRootNode)
-<<<<<<< HEAD
         cdataAsString = options.contains(.cdataAsString)
-=======
         keepNodesOrder = options.contains(.keepNodesOrder)
->>>>>>> e80c9c39
 
         if options.contains(.prefixedAttributes) {
             attributesMode = .prefixed
