//
//  XMLMapper.swift
//  Pods
//
//  Created by Giorgos Charitakis on 14/09/2017.
//
//

import Foundation
import XMLDictionary

public final class XMLMapper<N: XMLBaseMappable> {
//    public var shouldIncludeNilValues = false /// If this is set to true, toXML output will include null values for any variables that are not set.
    
    public init() {
        
    }
    
    // MARK: Mapping functions that map to an existing object toObject
    
    /// Maps a XML object to an existing Mappable object if it is a XML dictionary, or returns the passed object as is
    public func map(XMLObject: Any?, toObject object: N) -> N {
        if let XML = XMLObject as? [String: Any] {
            return map(XML: XML, toObject: object)
        }
        return object
    }
    
    /// Map a XML string onto an existing object
    public func map(XMLString: String, toObject object: N) -> N {
        if let XML = XMLMapper.parseXMLStringIntoDictionary(XMLString: XMLString) {
            return map(XML: XML, toObject: object)
        }
        return object
    }
    
    /// Maps a XML dictionary to an existing object that conforms to Mappable.
    /// Usefull for those pesky objects that have crappy designated initializers like NSManagedObject
    public func map(XML: [String: Any], toObject object: N) -> N {
        var mutableObject = object
        let map = XMLMap(mappingType: .fromXML, XML: XML, toObject: true)
        mutableObject.mapping(with: map)
        return mutableObject
    }
    
    //MARK: Mapping functions that create an object
    
    /// Map a XML string to an object that conforms to Mappable
    public func map(XMLString: String) -> N? {
        if let XML = XMLMapper.parseXMLStringIntoDictionary(XMLString: XMLString) {
            return map(XML: XML)
        }
        
        return nil
    }
    
    /// Maps a XML object to a Mappable object if it is a XML dictionary or NSString, or returns nil.
    public func map(XMLObject: Any?) -> N? {
        if let XML = XMLObject as? [String: Any] {
            return map(XML: XML)
        }
        
        return nil
    }
    
    /// Maps a XML dictionary to an object that conforms to Mappable
    public func map(XML: [String: Any]) -> N? {
        let map = XMLMap(mappingType: .fromXML, XML: XML)
        
        if let klass = N.self as? XMLMappable.Type { // Check if object is Mappable
            if var object = klass.init(map: map) as? N {
                object.mapping(with: map)
                return object
            }
        } else {
            // Ensure BaseMappable is not implemented directly
            assert(false, "XMLBaseMappable should not be implemented directly. Please implement Mappable, StaticMappable or ImmutableMappable")
        }
        
        return nil
    }
    
    // MARK: Mapping functions for Arrays and Dictionaries
    
    /// Maps a XML array to an object that conforms to Mappable
    public func mapArray(XMLString: String) -> [N]? {
        let parsedXML: Any? = XMLMapper.parseXMLString(XMLString: XMLString)
        
        if let objectArray = mapArray(XMLObject: parsedXML) {
            return objectArray
        }
        
        // failed to parse XML into array form
        // try to parse it into a dictionary and then wrap it in an array
        if let object = map(XMLObject: parsedXML) {
            return [object]
        }
        
        return nil
    }
    
    /// Maps a XML object to an array of Mappable objects if it is an array of XML dictionary, or returns nil.
    public func mapArray(XMLObject: Any?) -> [N]? {
        if let XMLArray = XMLObject as? [[String: Any]] {
            return mapArray(XMLArray: XMLArray)
        }
        
        return nil
    }
    
    /// Maps an array of XML dictionary to an array of Mappable objects
    public func mapArray(XMLArray: [[String: Any]]) -> [N] {
        // map every element in XML array to type N
        let result = XMLArray.flatMap(map)
        return result
    }
    
    /// Maps a XML object to a dictionary of Mappable objects if it is a XML dictionary of dictionaries, or returns nil.
    public func mapDictionary(XMLString: String) -> [String: N]? {
        let parsedXML: Any? = XMLMapper.parseXMLString(XMLString: XMLString)
        return mapDictionary(XMLObject: parsedXML)
    }
    
    /// Maps a XML object to a dictionary of Mappable objects if it is a XML dictionary of dictionaries, or returns nil.
    public func mapDictionary(XMLObject: Any?) -> [String: N]? {
        if let XML = XMLObject as? [String: [String: Any]] {
            return mapDictionary(XML: XML)
        }
        
        return nil
    }
    
    /// Maps a XML dictionary of dictionaries to a dictionary of Mappable objects
    public func mapDictionary(XML: [String: [String: Any]]) -> [String: N]? {
        // map every value in dictionary to type N
        let result = XML.filterMap(map)
        if result.isEmpty == false {
            return result
        }
        
        return nil
    }
    
    /// Maps a XML object to a dictionary of Mappable objects if it is a XML dictionary of dictionaries, or returns nil.
    public func mapDictionary(XMLObject: Any?, toDictionary dictionary: [String: N]) -> [String: N] {
        if let XML = XMLObject as? [String : [String : Any]] {
            return mapDictionary(XML: XML, toDictionary: dictionary)
        }
        
        return dictionary
    }
    
    /// Maps a XML dictionary of dictionaries to an existing dictionary of Mappable objects
    public func mapDictionary(XML: [String: [String: Any]], toDictionary dictionary: [String: N]) -> [String: N] {
        var mutableDictionary = dictionary
        for (key, value) in XML {
            if let object = dictionary[key] {
                _ = map(XML: value, toObject: object)
            } else {
                mutableDictionary[key] = map(XML: value)
            }
        }
        
        return mutableDictionary
    }
    
    /// Maps a XML object to a dictionary of arrays of Mappable objects
    public func mapDictionaryOfArrays(XMLObject: Any?) -> [String: [N]]? {
        if let XML = XMLObject as? [String: [[String: Any]]] {
            return mapDictionaryOfArrays(XML: XML)
        }
        
        return nil
    }
    
    ///Maps a XML dictionary of arrays to a dictionary of arrays of Mappable objects
    public func mapDictionaryOfArrays(XML: [String: [[String: Any]]]) -> [String: [N]]? {
        // map every value in dictionary to type N
        let result = XML.filterMap {
            mapArray(XMLArray: $0)
        }
        
        if result.isEmpty == false {
            return result
        }
        
        return nil
    }
    
    /// Maps an 2 dimentional array of XML dictionaries to a 2 dimentional array of Mappable objects
    public func mapArrayOfArrays(XMLObject: Any?) -> [[N]]? {
        if let XMLArray = XMLObject as? [[[String: Any]]] {
            var objectArray = [[N]]()
            for innerXMLArray in XMLArray {
                let array = mapArray(XMLArray: innerXMLArray)
                objectArray.append(array)
            }
            
            if objectArray.isEmpty == false {
                return objectArray
            }
        }
        
        return nil
    }
    
    // MARK: Utility functions for converting strings to XML objects
    
    /// Convert a XML String into a Dictionary<String, Any> using NSXMLSerialization
    public static func parseXMLStringIntoDictionary(XMLString: String) -> [String: Any]? {
        let parsedXML: Any? = XMLMapper.parseXMLString(XMLString: XMLString)
        return parsedXML as? [String: Any]
    }
    
    /// Convert a XML String into an Object using XMLSerialization
    public static func parseXMLString(XMLString: String) -> Any? {
        var parsedXML: Any?
        do {
            parsedXML = try XMLSerialization.xmlObject(withString: XMLString)
        } catch let error {
            print(error)
            parsedXML = nil
        }
        return parsedXML
    }

}

extension XMLMapper {
    
    // MARK: Functions that create XML from objects
    
    ///Maps an object that conforms to Mappable to a XML dictionary <String, Any>
    public func toXML(_ object: N) -> [String: Any] {
        var mutableObject = object
        let map = XMLMap(mappingType: .toXML, XML: [:])
        mutableObject.mapping(with: map)
        return map.XML
    }
    
    ///Maps an array of Objects to an array of XML dictionaries [[String: Any]]
    public func toXMLArray(_ array: [N]) -> [[String: Any]] {
        return array.map {
            // convert every element in array to XML dictionary equivalent
            self.toXML($0)
        }
    }
    
    ///Maps a dictionary of Objects that conform to Mappable to a XML dictionary of dictionaries.
    public func toXMLDictionary(_ dictionary: [String: N]) -> [String: [String: Any]] {
        return dictionary.map { k, v in
            // convert every value in dictionary to its XML dictionary equivalent
            return (k, self.toXML(v))
        }
    }
    
    ///Maps a dictionary of Objects that conform to Mappable to a XML dictionary of dictionaries.
    public func toXMLDictionaryOfArrays(_ dictionary: [String: [N]]) -> [String: [[String: Any]]] {
        return dictionary.map { k, v in
            // convert every value (array) in dictionary to its XML dictionary equivalent
            return (k, self.toXMLArray(v))
        }
    }
    
    /// Maps an Object to a XML string with option of pretty formatting
    public func toXMLString(_ object: N) -> String? {
        let XMLDict = toXML(object)
        
        return XMLMapper.toXMLString(XMLDict as Any)
    }
    
    /// Maps an array of Objects to a XML string with option of pretty formatting
    public func toXMLString(_ array: [N]) -> String? {
        let XMLDict = toXMLArray(array)
        
        return XMLMapper.toXMLString(XMLDict as Any)
    }
    
    /// Converts an Object to a XML string with option of pretty formatting
<<<<<<< HEAD
    public static func toXMLString(_ XMLObject: Any, prettyPrint: Bool) -> String? {
        if let xmlRepresentable = XMLObject as? XMLRepresentable {
            return xmlRepresentable.xmlString
=======
    public static func toXMLString(_ XMLObject: Any) -> String? {
        if let XMLDictionary = XMLObject as? [String: Any] {
            return XMLDictionary.xmlString
        } else if let XMLArrayDictionary = XMLObject as? [[String: Any]] {
            // TODO: Find root note name if needed
            return XMLArrayDictionary.map({ $0.xmlString }).joined()
>>>>>>> 14a33030
        }
        
        return nil
    }
}

extension XMLMapper where N: Hashable {
    
    /// Maps a XML array to an object that conforms to Mappable
    public func mapSet(XMLString: String) -> Set<N>? {
        let parsedXML: Any? = XMLMapper.parseXMLString(XMLString: XMLString)
        
        if let objectArray = mapArray(XMLObject: parsedXML) {
            return Set(objectArray)
        }
        
        // failed to parse XML into array form
        // try to parse it into a dictionary and then wrap it in an array
        if let object = map(XMLObject: parsedXML) {
            return Set([object])
        }
        
        return nil
    }
    
    /// Maps a XML object to an Set of Mappable objects if it is an array of XML dictionary, or returns nil.
    public func mapSet(XMLObject: Any?) -> Set<N>? {
        if let XMLArray = XMLObject as? [[String: Any]] {
            return mapSet(XMLArray: XMLArray)
        }
        
        return nil
    }
    
    /// Maps an Set of XML dictionary to an array of Mappable objects
    public func mapSet(XMLArray: [[String: Any]]) -> Set<N> {
        // map every element in XML array to type N
        return Set(XMLArray.flatMap(map))
    }
    
    ///Maps a Set of Objects to a Set of XML dictionaries [[String : Any]]
    public func toXMLSet(_ set: Set<N>) -> [[String: Any]] {
        return set.map {
            // convert every element in set to XML dictionary equivalent
            self.toXML($0)
        }
    }
    
    /// Maps a set of Objects to a XML string with option of pretty formatting
    public func toXMLString(_ set: Set<N>) -> String? {
        let XMLDict = toXMLSet(set)
        
        return XMLMapper.toXMLString(XMLDict as Any)
    }
}

extension Dictionary {
    internal func map<K: Hashable, V>(_ f: (Element) throws -> (K, V)) rethrows -> [K: V] {
        var mapped = [K: V]()
        
        for element in self {
            let newElement = try f(element)
            mapped[newElement.0] = newElement.1
        }
        
        return mapped
    }
    
    internal func map<K: Hashable, V>(_ f: (Element) throws -> (K, [V])) rethrows -> [K: [V]] {
        var mapped = [K: [V]]()
        
        for element in self {
            let newElement = try f(element)
            mapped[newElement.0] = newElement.1
        }
        
        return mapped
    }
    
    
    internal func filterMap<U>(_ f: (Value) throws -> U?) rethrows -> [Key: U] {
        var mapped = [Key: U]()
        
        for (key, value) in self {
            if let newValue = try f(value) {
                mapped[key] = newValue
            }
        }
        
        return mapped
    }
}<|MERGE_RESOLUTION|>--- conflicted
+++ resolved
@@ -277,18 +277,9 @@
     }
     
     /// Converts an Object to a XML string with option of pretty formatting
-<<<<<<< HEAD
-    public static func toXMLString(_ XMLObject: Any, prettyPrint: Bool) -> String? {
+    public static func toXMLString(_ XMLObject: Any) -> String? {
         if let xmlRepresentable = XMLObject as? XMLRepresentable {
             return xmlRepresentable.xmlString
-=======
-    public static func toXMLString(_ XMLObject: Any) -> String? {
-        if let XMLDictionary = XMLObject as? [String: Any] {
-            return XMLDictionary.xmlString
-        } else if let XMLArrayDictionary = XMLObject as? [[String: Any]] {
-            // TODO: Find root note name if needed
-            return XMLArrayDictionary.map({ $0.xmlString }).joined()
->>>>>>> 14a33030
         }
         
         return nil
