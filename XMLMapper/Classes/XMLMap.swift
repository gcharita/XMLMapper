--- conflicted
+++ resolved
@@ -123,13 +123,12 @@
         return self[XMLParserConstant.Key.text]
     }
     
-<<<<<<< HEAD
     public var innerCDATA: XMLMap {
         return self[XMLParserConstant.Key.cdata]
-=======
+    }
+    
     public var nodesOrder: XMLMap {
         return self[XMLParserConstant.Key.nodesOrder]
->>>>>>> e80c9c39
     }
 }
 
